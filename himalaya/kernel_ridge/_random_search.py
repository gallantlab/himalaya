import warnings
import numbers

import numpy as np
from sklearn.model_selection import check_cv

from ..backend import get_backend
from ..backend._utils import _dtype_to_str
from ..progress_bar import bar
from ..scoring import l2_neg_loss
from ..validation import check_random_state
from ._solvers import _helper_intercept
from ._kernels import KernelCenterer


def solve_multiple_kernel_ridge_random_search(
        Ks, Y, n_iter=100, concentration=[0.1, 1.0], alphas=1.0,
        score_func=l2_neg_loss, cv=5, fit_intercept=False, return_weights=None,
        Xs=None, local_alpha=True, jitter_alphas=False, random_state=None,
        n_targets_batch=None, n_targets_batch_refit=None, n_alphas_batch=None,
        progress_bar=True, Ks_in_cpu=False, conservative=False, Y_in_cpu=False,
        diagonalize_method="eigh", return_alphas=False):
    """Solve multiple kernel ridge regression using random search.

    Parameters
    ----------
    Ks : array of shape (n_kernels, n_samples, n_samples)
        Input kernels.
    Y : array of shape (n_samples, n_targets)
        Target data.
    n_iter : int, or array of shape (n_iter, n_kernels)
        Number of kernel weights combination to search.
        If an array is given, the solver uses it as the list of kernel weights
        to try, instead of sampling from a Dirichlet distribution.
    concentration : float, or list of float
        Concentration parameters of the Dirichlet distribution.
        If a list, iteratively cycle through the list.
        Not used if n_iter is an array.
    alphas : float or array of shape (n_alphas, )
        Range of ridge regularization parameter.
    score_func : callable
        Function used to compute the score of predictions versus Y.
    cv : int or scikit-learn splitter
        Cross-validation splitter. If an int, KFold is used.
    fit_intercept : boolean
        Whether to fit an intercept. If False, Ks should be centered
        (see KernelCenterer), and Y must be zero-mean over samples.
        Only available if return_weights == 'dual'.
    return_weights : None, 'primal', or 'dual'
        Whether to refit on the entire dataset and return the weights.
    Xs : array of shape (n_kernels, n_samples, n_features) or None
        Necessary if return_weights == 'primal'.
    local_alpha : bool
        If True, alphas are selected per target, else shared over all targets.
    jitter_alphas : bool
        If True, alphas range is slightly jittered for each gamma.
    random_state : int, or None
        Random generator seed. Use an int for deterministic search.
    n_targets_batch : int or None
        Size of the batch for over targets during cross-validation.
        Used for memory reasons. If None, uses all n_targets at once.
    n_targets_batch_refit : int or None
        Size of the batch for over targets during refit.
        Used for memory reasons. If None, uses all n_targets at once.
    n_alphas_batch : int or None
        Size of the batch for over alphas. Used for memory reasons.
        If None, uses all n_alphas at once.
    progress_bar : bool
        If True, display a progress bar over gammas.
    Ks_in_cpu : bool
        If True, keep Ks in CPU memory to limit GPU memory (slower).
        This feature is not available through the scikit-learn API.
    conservative : bool
        If True, when selecting the hyperparameter alpha, take the largest one
        that is less than one standard deviation away from the best.
        If False, take the best.
    Y_in_cpu : bool
        If True, keep the target values ``Y`` in CPU memory (slower).
    diagonalize_method : str in {"eigh", "svd"}
        Method used to diagonalize the kernel.
    return_alphas : bool
<<<<<<< HEAD
        If True, return the best alpha value for each voxel.
=======
        If True, return the best alpha value for each target.
>>>>>>> ed3bf2c3

    Returns
    -------
    deltas : array of shape (n_kernels, n_targets)
        Best log kernel weights for each target.
    refit_weights : array or None
        Refit regression weights on the entire dataset, using selected best
        hyperparameters. Refit weights are always stored on CPU memory.
        If return_weights == 'primal', shape is (n_features, n_targets),
        if return_weights == 'dual', shape is (n_samples, n_targets),
        else, None.
    cv_scores : array of shape (n_iter, n_targets)
        Cross-validation scores per iteration, averaged over splits, for the
        best alpha. Cross-validation scores will always be on CPU memory.
    best_alphas : array of shape (n_targets, )
<<<<<<< HEAD
        Best alpha value for each voxel. Only returned if return_alphas is True.
=======
        Best alpha value per target. Only returned if return_alphas is True.
    intercept : array of shape (n_targets,)
        Intercept. Only returned when fit_intercept is True.
>>>>>>> ed3bf2c3
    """
    backend = get_backend()
    if isinstance(n_iter, int):
        gammas = generate_dirichlet_samples(n_samples=n_iter,
                                            n_kernels=len(Ks),
                                            concentration=concentration,
                                            random_state=random_state)
        gammas[0] = 1 / len(Ks)
    elif n_iter.ndim == 2:
        gammas = n_iter
        assert gammas.shape[1] == Ks.shape[0]
    else:
        raise ValueError("Unknown parameter n_iter=%r." % (n_iter, ))

    if isinstance(alphas, numbers.Number) or alphas.ndim == 0:
        alphas = backend.ones_like(Y, shape=(1, )) * alphas

    dtype = Ks.dtype
    gammas = backend.asarray(gammas, dtype=dtype)
    device = getattr(gammas, "device", None)
    gammas, alphas, Xs = backend.check_arrays(gammas, alphas, Xs)
    Y = backend.asarray(Y, dtype=dtype, device="cpu" if Y_in_cpu else device)
    Ks = backend.asarray(Ks, dtype=dtype,
                         device="cpu" if Ks_in_cpu else device)

    if fit_intercept:
        if return_weights == 'dual':
            Ks, Y, Ks_rows, Y_offset = _helper_intercept(Ks, Y)
        elif return_weights == 'primal':
            raise NotImplementedError(
                'Computing the intercept with return_weights="primal" is not'
                'implemented. Use fit_intercept=False or'
                'return_weights="dual".')
        else:
            raise ValueError(f'Cannot compute the intercept if return_weights'
                             f'is equal to {return_weights}.')

    n_samples, n_targets = Y.shape
    if n_targets_batch is None:
        n_targets_batch = n_targets
    if n_targets_batch_refit is None:
        n_targets_batch_refit = n_targets_batch
    if n_alphas_batch is None:
        n_alphas_batch = len(alphas)

    cv = check_cv(cv)
    n_splits = cv.get_n_splits()
    n_kernels = len(Ks)
    for train, val in cv.split(Y):
        if len(val) == 0 or len(train) == 0:
            raise ValueError("Empty train or validation set. "
                             "Check that `cv` is correctly defined.")

    if jitter_alphas:
        random_generator = check_random_state(random_state)
        given_alphas = backend.copy(alphas)

    best_gammas = backend.full_like(gammas, fill_value=1.0 / n_kernels,
                                    shape=(n_kernels, n_targets))
    best_alphas = backend.ones_like(gammas, shape=n_targets)
    cv_scores = backend.zeros_like(gammas, shape=(len(gammas), n_targets),
                                   device="cpu")
    current_best_scores = backend.full_like(gammas, fill_value=-backend.inf,
                                            shape=n_targets)

    # initialize refit ridge weights
    if return_weights == 'primal':
        if Xs is None:
            raise ValueError("Xs is needed to compute the primal weights.")
        n_features = sum(X.shape[1] for X in Xs)
        refit_weights = backend.zeros_like(gammas,
                                           shape=(n_features, n_targets),
                                           device="cpu")

    elif return_weights == 'dual':
        refit_weights = backend.zeros_like(gammas,
                                           shape=(n_samples, n_targets),
                                           device="cpu")
    elif return_weights is None:
        refit_weights = None
    else:
        raise ValueError("Unknown parameter return_weights=%r." %
                         (return_weights, ))

    for ii, gamma in enumerate(
            bar(gammas, '%d random sampling with cv' % len(gammas),
                use_it=progress_bar)):

        if Ks_in_cpu:
            K = (backend.to_cpu(gamma[:, None, None]) * Ks).sum(0)
            K = backend.to_gpu(K, device=device)
        else:
            K = (gamma[:, None, None] * Ks).sum(0)

        if jitter_alphas:
            noise = backend.asarray_like(random_generator.rand(), alphas)
            alphas = given_alphas * (10 ** (noise - 0.5))

        scores = backend.zeros_like(gammas,
                                    shape=(n_splits, len(alphas), n_targets))
        for jj, (train, test) in enumerate(cv.split(K)):
            train = backend.to_gpu(train, device=device)
            test = backend.to_gpu(test, device=device)
            Ktrain, Ktest = K[train[:, None], train], K[test[:, None], train]
            if fit_intercept:
                centerer = KernelCenterer()
                Ktrain = centerer.fit_transform(Ktrain)
                Ktest = centerer.transform(Ktest)

            for matrix, alpha_batch in _decompose_kernel_ridge(
                    Ktrain=Ktrain, alphas=alphas, Ktest=Ktest,
                    negative_eigenvalues="nan", n_alphas_batch=n_alphas_batch,
                    method=diagonalize_method):
                # n_alphas_batch, n_samples_test, n_samples_train = \
                # matrix.shape

                for start in range(0, n_targets, n_targets_batch):
                    batch = slice(start, start + n_targets_batch)
                    Ybatch = backend.to_gpu(Y[:, batch], device=device)
                    Ytrain, Ytest = Ybatch[train], Ybatch[test]
                    del Ybatch
                    if fit_intercept:
                        Ytrain_mean = Ytrain.mean(0)
                        Ytrain = Ytrain - Ytrain_mean
                        Ytest = Ytest - Ytrain_mean

                    predictions = backend.matmul(matrix, Ytrain)
                    # n_alphas_batch, n_samples_test, n_targets_batch = \
                    # predictions.shape

                    with warnings.catch_warnings():
                        warnings.filterwarnings("ignore", category=UserWarning)
                        scores[jj, alpha_batch, batch] = score_func(
                            Ytest, predictions)
                        # n_alphas_batch, n_targets_batch = score.shape

                # make small alphas impossible to select
                too_small_alphas = backend.isnan(matrix[:, 0, 0])
                scores[jj, alpha_batch, :][too_small_alphas] = -1e5

                del matrix, predictions
            del train, test

        # select best alphas
        alphas_argmax, cv_scores_ii = _select_best_alphas(
            scores, alphas, local_alpha, conservative)
        cv_scores[ii, :] = backend.to_cpu(cv_scores_ii)

        # update best_gammas and best_alphas
        epsilon = np.finfo(_dtype_to_str(dtype)).eps
        mask = cv_scores_ii > current_best_scores + epsilon
        current_best_scores[mask] = cv_scores_ii[mask]
        best_gammas[:, mask] = gamma[:, None]
        best_alphas[mask] = alphas[alphas_argmax[mask]]

        # compute primal or dual weights on the entire dataset (nocv)
        if return_weights is not None:
            update_indices = backend.flatnonzero(mask)
            if Y_in_cpu:
                update_indices = backend.to_cpu(update_indices)
            if len(update_indices) > 0:

                # refit weights only for alphas used by at least one target
                used_alphas = backend.unique(best_alphas[mask])
                dual_weights = backend.zeros_like(
                    K, shape=(n_samples, len(update_indices)), device="cpu")
                for matrix, alpha_batch in _decompose_kernel_ridge(
                        K, used_alphas, Ktest=None,
                        negative_eigenvalues="zeros",
                        n_alphas_batch=min(len(used_alphas), n_alphas_batch),
                        method=diagonalize_method):

                    for start in range(0, len(update_indices),
                                       n_targets_batch_refit):
                        batch = slice(start, start + n_targets_batch_refit)

                        weights = backend.matmul(
                            matrix,
                            backend.to_gpu(Y[:, update_indices[batch]],
                                           device=device))
                        # used_n_alphas_batch, n_samples, n_targets_batch = \
                        # weights.shape

                        # select alphas corresponding to best cv_score
                        alphas_indices = backend.searchsorted(
                            used_alphas, best_alphas[mask][batch])
                        # mask targets whose selected alphas are outside the
                        # alpha batch
                        mask2 = backend.isin(
                            alphas_indices,
                            backend.arange(len(used_alphas))[alpha_batch])
                        # get indices in alpha_batch
                        alphas_indices = backend.searchsorted(
                            backend.arange(len(used_alphas))[alpha_batch],
                            alphas_indices[mask2])
                        # update corresponding weights
                        tmp = weights[alphas_indices, :,
                                      backend.arange(weights.shape[2])[mask2]]
                        dual_weights[:, batch][:, backend.to_cpu(mask2)] = \
                            backend.to_cpu(tmp).T
                        del weights, alphas_indices, mask2
                    del matrix

                if return_weights == 'primal':
                    # multiply by g and not np.sqrt(g), as we then want to use
                    # the primal weights on the unscaled features Xs, and not
                    # on the scaled features (np.sqrt(g) * Xs)
                    X = backend.concatenate([t * g for t, g in zip(Xs, gamma)],
                                            1)
                    primal_weights = backend.to_cpu(X.T) @ dual_weights
                    refit_weights[:, backend.to_cpu(mask)] = primal_weights
                    del X, primal_weights

                elif return_weights == 'dual':
                    refit_weights[:, backend.to_cpu(mask)] = dual_weights

                del dual_weights
            del update_indices
        del K, mask

    deltas = backend.log(best_gammas / best_alphas[None, :])
    if return_weights == 'dual':
        refit_weights *= backend.to_cpu(best_alphas)
<<<<<<< HEAD
    if return_alphas:
        return deltas, refit_weights, cv_scores, best_alphas
    else:
        return deltas, refit_weights, cv_scores
=======

    if fit_intercept:
        if return_weights == 'dual':
            intercept = backend.to_cpu(Y_offset)
            intercept -= ((backend.to_cpu(Ks_rows) @ refit_weights) *
                          backend.to_cpu(backend.exp(deltas))).sum(0)
        else:
            return NotImplementedError()

    results = [deltas, refit_weights, cv_scores]
    if return_alphas:
        results.append(best_alphas)
    if fit_intercept:
        results.append(intercept)
    return results
>>>>>>> ed3bf2c3


def _select_best_alphas(scores, alphas, local_alpha, conservative):
    """Helper to select the best alphas

    Parameters
    ----------
    scores : array of shape (n_splits, n_alphas, n_targets)
        Cross validation scores.
    alphas :array of shape (n_alphas, )
        Regularization parameters.
    local_alpha : bool
        If True, alphas are selected per target, else shared over all targets.
    conservative : bool
        If True, when selecting the hyperparameter alpha, take the largest one
        that is less than one standard deviation away from the best.
        If False, take the best.

    Returns
    -------
    alphas_argmax : array of shape (n_targets, )
        Indices of the best alphas.
    best_scores_mean : arrya of shape (n_targets, )
        Scores, averaged over splits, and maximized over alphas.
    """
    backend = get_backend()

    # average scores over splits
    scores_mean = backend.mean_float64(scores, axis=0)
    # add epsilon slope to select larger alphas if scores are equal
    scores_mean += (backend.log(alphas) * 1e-10)[:, None]

    # compute the max over alphas
    axis = 0
    if local_alpha:
        alphas_argmax = backend.argmax(scores_mean, axis)

        if conservative:
            # take a conservative alpha, the largest that beats the best
            # score minus one standard deviation
            scores_std = scores.std(0)
            to_beat = backend.apply_argmax(scores_mean - scores_std,
                                           alphas_argmax, axis)
            does_beat = backend.asarray(scores_mean > to_beat, dtype="float32")
            # add bias toward large alphas (scaled to be << 1)
            does_beat += backend.log(alphas)[:, None] * 1e-4
            alphas_argmax = backend.argmax(does_beat, axis)
    else:
        if conservative:
            raise NotImplementedError()
        else:
            alphas_argmax = backend.argmax(scores_mean.mean(1))
            alphas_argmax = backend.full_like(alphas_argmax,
                                              shape=scores_mean.shape[1],
                                              fill_value=alphas_argmax)
    best_scores_mean = backend.apply_argmax(scores_mean, alphas_argmax, axis)

    return alphas_argmax, best_scores_mean


def generate_dirichlet_samples(n_samples, n_kernels, concentration=[.1, 1.],
                               random_state=None):
    """Generate samples from a Dirichlet distribution.

    Parameters
    ----------
    n_samples : int
        Number of samples to generate.
    n_kernels : int
        Number of dimension of the distribution.
    concentration : float, or list of float
        Concentration parameters of the Dirichlet distribution.
        A value of 1 corresponds to uniform sampling over the simplex.
        A value of infinity corresponds to equal weights.
        If a list, samples cycle through the list.
    random_state : int, or None
        Random generator seed. Use an int for deterministic samples.

    Returns
    -------
    gammas : array of shape (n_samples, n_kernels)
        Dirichlet samples.
    """
    import numpy as np
    random_generator = check_random_state(random_state)

    concentration = np.atleast_1d(concentration)
    n_concentrations = len(concentration)
    n_samples_per_concentration = int(
        np.ceil(n_samples / float(n_concentrations)))

    # generate the gammas
    gammas = []
    for conc in concentration:
        if conc == np.inf:
            gamma = np.full(n_kernels, fill_value=1. / n_kernels)[None]
            gamma = np.tile(gamma, (n_samples_per_concentration, 1))
        else:
            gamma = random_generator.dirichlet([conc] * n_kernels,
                                               n_samples_per_concentration)
        gammas.append(gamma)
    gammas = np.vstack(gammas)

    # reorder the gammas to alternate between concentrations:
    # [a0, a1, a2, a0, a1, a2] instead of [a0, a0, a1, a1, a2, a2]
    gammas = gammas.reshape(n_concentrations, n_samples_per_concentration,
                            n_kernels)
    gammas = np.swapaxes(gammas, 0, 1)
    gammas = gammas.reshape(n_concentrations * n_samples_per_concentration,
                            n_kernels)

    # remove extra gammas
    gammas = gammas[:n_samples]

    # cast to current backend
    backend = get_backend()
    gammas = backend.asarray(gammas)

    return gammas


def _decompose_kernel_ridge(Ktrain, alphas, Ktest=None, n_alphas_batch=None,
                            method="eigh", negative_eigenvalues="zeros"):
    """Precompute resolution matrices for kernel ridge predictions.

    To compute the prediction::

        Ytest_hat = Ktest @ (Ktrain + alphas * Id)^-1 @ Ytrain

    this function precomputes::

        matrices = Ktest @ (Ktrain + alphas * Id)^-1

    or just::

        matrices = (Ktrain + alphas * Id)^-1

    if Ktest is None.

    Parameters
    ----------
    Ktrain : array of shape (n_samples_train, n_samples_train)
        Training kernel for one feature space.
    alphas : float, or array of shape (n_alphas, )
        Range of ridge regularization parameter.
    Ktest : array of shape (n_samples_test, n_samples_train)
        Testing kernel for one feature space.
    n_alphas_batch : int or None
        If not None, returns a generator over batches of alphas.
    method : str in {"eigh", "svd"}
        Method used to diagonalize the kernel.
    negative_eigenvalues : str in {"nan", "error", "zeros"}
        If the decomposition leads to negative eigenvalues (wrongly emerging
        from float32 errors):
            - "error" raises an error.
            - "zeros" remplaces them with zeros.
            - "nan" returns nans if the regularization does not compensate
                twice the smallest negative value, else it ignores the problem.

    Returns
    -------
    matrices : array of shape (n_alphas, n_samples_train, n_samples_train) or \
        (n_alphas, n_samples_test, n_samples_train) if Ktest is not None
        Precomputed resolution matrices.
    alpha_batch : slice
        Slice of the batch of alphas.
    """
    backend = get_backend()

    use_alpha_batch = n_alphas_batch is not None
    if n_alphas_batch is None:
        n_alphas_batch = len(alphas)

    if method == "eigh":
        # diagonalization: K = V @ np.diag(eigenvalues) @ V.T
        eigenvalues, V = backend.eigh(Ktrain)
        # match SVD notations: K = U @ np.diag(eigenvalues) @ Vt
        U = V
        Vt = V.T
    elif method == "svd":
        # SVD: K = U @ np.diag(eigenvalues) @ Vt
        U, eigenvalues, Vt = backend.svd(Ktrain)
    else:
        raise ValueError("Unknown method=%r." % (method, ))

    if Ktest is not None:
        Ktest_V = backend.matmul(Ktest, Vt.T)

    for start in range(0, len(alphas), n_alphas_batch):
        batch = slice(start, start + n_alphas_batch)

        ev_weighting = (alphas[batch, None] + eigenvalues) ** -1

        # negative eigenvalues can emerge from incorrect kernels,
        # or from float32
        if eigenvalues[0] < 0:
            if negative_eigenvalues == "nan":
                ev_weighting[alphas[batch] < -eigenvalues[0] *
                             2, :] = backend.asarray(backend.nan,
                                                     dtype=ev_weighting.dtype)

            elif negative_eigenvalues == "zeros":
                eigenvalues[eigenvalues < 0] = 0

            elif negative_eigenvalues == "error":
                raise RuntimeError(
                    "Negative eigenvalues. Make sure the kernel is positive "
                    "semi-definite, increase the regularization alpha, or use"
                    "another solver.")
            else:
                raise ValueError("Unknown negative_eigenvalues=%r." %
                                 (negative_eigenvalues, ))

        if Ktest is not None:
            matrices = backend.matmul(Ktest_V, ev_weighting[:, :, None] * U.T)
        else:
            matrices = backend.matmul(Vt.T, ev_weighting[:, :, None] * U.T)

        if use_alpha_batch:
            yield matrices, batch
        else:
            return matrices, batch

        del matrices


def solve_kernel_ridge_cv_eigenvalues(K, Y, alphas=1.0, score_func=l2_neg_loss,
                                      cv=5, fit_intercept=False,
                                      local_alpha=True, n_targets_batch=None,
                                      n_targets_batch_refit=None,
                                      n_alphas_batch=None, conservative=False,
                                      Y_in_cpu=False):
    """Solve kernel ridge regression with a grid search over alphas.

    Parameters
    ----------
    K : array of shape (n_samples, n_samples)
        Input kernel.
    Y : array of shape (n_samples, n_targets)
        Target data.
    alphas : float or array of shape (n_alphas, )
        Range of ridge regularization parameter.
    score_func : callable
        Function used to compute the score of predictions versus Y.
    cv : int or scikit-learn splitter
        Cross-validation splitter. If an int, KFold is used.
    fit_intercept : boolean
        Whether to fit an intercept. If False, K should be centered
        (see KernelCenterer), and Y must be zero-mean over samples.
    local_alpha : bool
        If True, alphas are selected per target, else shared over all targets.
    n_targets_batch : int or None
        Size of the batch for over targets during cross-validation.
        Used for memory reasons. If None, uses all n_targets at once.
    n_targets_batch_refit : int or None
        Size of the batch for over targets during refit.
        Used for memory reasons. If None, uses all n_targets at once.
    n_alphas_batch : int or None
        Size of the batch for over alphas. Used for memory reasons.
        If None, uses all n_alphas at once.
    conservative : bool
        If True, when selecting the hyperparameter alpha, take the largest one
        that is less than one standard deviation away from the best.
        If False, take the best.
    Y_in_cpu : bool
        If True, keep the target values ``Y`` in CPU memory (slower).

    Returns
    -------
    best_alphas : array of shape (n_targets, )
        Selected best hyperparameter alphas.
    dual_weights : array of shape (n_samples, n_targets)
        Kernel ridge coefficients refit on the entire dataset, using selected
        best hyperparameters alpha. Always stored on CPU memory.
    cv_scores : array of shape (n_targets, )
        Cross-validation scores averaged over splits, for the best alpha.
    """
    backend = get_backend()

    n_iter = backend.ones_like(K, shape=(1, 1))
    fixed_params = dict(return_weights="dual", Xs=None, progress_bar=False,
                        concentration=None, jitter_alphas=False,
                        random_state=None, n_iter=n_iter)

    copied_params = dict(alphas=alphas, score_func=score_func, cv=cv,
                         local_alpha=local_alpha, fit_intercept=fit_intercept,
                         n_targets_batch=n_targets_batch,
                         n_targets_batch_refit=n_targets_batch_refit,
                         n_alphas_batch=n_alphas_batch,
                         conservative=conservative, Y_in_cpu=Y_in_cpu)

    tmp = solve_multiple_kernel_ridge_random_search(K[None], Y,
                                                    **copied_params,
                                                    **fixed_params)
    if fit_intercept:
        deltas, dual_weights, cv_scores, intercept = tmp
        best_alphas = backend.exp(-deltas[0])
        dual_weights /= backend.to_cpu(best_alphas)
        return best_alphas, dual_weights, cv_scores, intercept
    else:
        deltas, dual_weights, cv_scores = tmp
        best_alphas = backend.exp(-deltas[0])
        dual_weights /= backend.to_cpu(best_alphas)
        return best_alphas, dual_weights, cv_scores<|MERGE_RESOLUTION|>--- conflicted
+++ resolved
@@ -79,11 +79,7 @@
     diagonalize_method : str in {"eigh", "svd"}
         Method used to diagonalize the kernel.
     return_alphas : bool
-<<<<<<< HEAD
-        If True, return the best alpha value for each voxel.
-=======
         If True, return the best alpha value for each target.
->>>>>>> ed3bf2c3
 
     Returns
     -------
@@ -99,13 +95,9 @@
         Cross-validation scores per iteration, averaged over splits, for the
         best alpha. Cross-validation scores will always be on CPU memory.
     best_alphas : array of shape (n_targets, )
-<<<<<<< HEAD
-        Best alpha value for each voxel. Only returned if return_alphas is True.
-=======
         Best alpha value per target. Only returned if return_alphas is True.
     intercept : array of shape (n_targets,)
         Intercept. Only returned when fit_intercept is True.
->>>>>>> ed3bf2c3
     """
     backend = get_backend()
     if isinstance(n_iter, int):
@@ -329,12 +321,6 @@
     deltas = backend.log(best_gammas / best_alphas[None, :])
     if return_weights == 'dual':
         refit_weights *= backend.to_cpu(best_alphas)
-<<<<<<< HEAD
-    if return_alphas:
-        return deltas, refit_weights, cv_scores, best_alphas
-    else:
-        return deltas, refit_weights, cv_scores
-=======
 
     if fit_intercept:
         if return_weights == 'dual':
@@ -350,7 +336,6 @@
     if fit_intercept:
         results.append(intercept)
     return results
->>>>>>> ed3bf2c3
 
 
 def _select_best_alphas(scores, alphas, local_alpha, conservative):
